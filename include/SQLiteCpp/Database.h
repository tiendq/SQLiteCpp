#pragma once

#include <string>
#include <SQLiteCpp/Column.h>
#include <SQLiteCpp/Utils.h>    // definition of nullptr for C++98/C++03 compilers

// Forward declarations to avoid inclusion of <sqlite3.h> in a header
struct sqlite3;
struct sqlite3_context;

#ifndef SQLITE_USE_LEGACY_STRUCT // Since SQLITE 3.19 (used by default since SQLiteCpp 2.1.0)
typedef struct sqlite3_value sqlite3_value;
#else // Before SQLite 3.19 (legacy struct forward declaration can be activated with CMake SQLITECPP_LEGACY_STRUCT var)
struct Mem;
typedef struct Mem sqlite3_value;
#endif

namespace SQLite {

// Those public constants enable most usages of SQLiteCpp without including <sqlite3.h>
// in the client application. Have same name with SQLITE_ constants.
extern const int OPEN_READONLY;
extern const int OPEN_READWRITE;
extern const int OPEN_CREATE;
extern const int OPEN_URI;
extern const int OK;
extern const char *VERSION;
extern const int VERSION_NUMBER;

// Private, temporary in-memory database.
const std::string MEMORY = ":memory:";

// Private, temporary on-disk database.
const std::string TEMPORARY = "";

/// Return SQLite version string using runtime call to the compiled library
std::string getLibVersion() noexcept;

/// Return SQLite version number using runtime call to the compiled library
int getLibVersionNumber() noexcept;

/**
 * @brief RAII management of a SQLite Database Connection.
 *
 * A Database object manage a list of all SQLite Statements associated with the
 * underlying SQLite 3 database connection.
 *
 * Resource Acquisition Is Initialization (RAII) means that the Database Connection
 * is opened in the constructor and closed in the destructor, so that there is
 * no need to worry about memory management or the validity of the underlying SQLite Connection.
 *
 * Thread-safety: a Database object shall not be shared by multiple threads, because :
 * 1) in the SQLite "Thread Safe" mode, "SQLite can be safely used by multiple threads
 *    provided that no single database connection is used simultaneously in two or more threads."
 * 2) the SQLite "Serialized" mode is not supported by SQLiteC++,
 *    because of the way it shares the underling SQLite precompiled statement
 *    in a custom shared pointer (See the inner class "Statement::Ptr").
 */
class Database {
  // Give Statement constructor access to the mpSQLite Connection Handle
  friend class Statement;

public:
<<<<<<< HEAD
  /**
   * @brief Open the provided database UTF-8 filename.
   *
   * Uses sqlite3_open_v2() with readonly default flag, which is the opposite behavior
   * of the old sqlite3_open() function (READWRITE+CREATE).
   * This makes sense if you want to use it on a readonly filesystem
   * or to prevent creation of a void file when a required file is missing.
   *
   * Exception is thrown in case of error, then the Database object is NOT constructed.
   *
   * @param[in] aFilename         UTF-8 path/uri to the database file ("filename" sqlite3 parameter)
   * @param[in] aFlags            SQLite::OPEN_READONLY/SQLite::OPEN_READWRITE/SQLite::OPEN_CREATE...
   * @param[in] aBusyTimeoutMs    Amount of milliseconds to wait before returning SQLITE_BUSY (see setBusyTimeout())
   * @param[in] aVfs              UTF-8 name of custom VFS to use, or empty string for sqlite3 default
   *
   * @throw SQLite::Exception in case of error
   */
  Database(const std::string& aFilename,
            const int          aFlags          = SQLite::OPEN_READONLY,
            const int          aBusyTimeoutMs  = 0,
            const std::string& aVfs            = "");

  /**
   * @brief Close the SQLite database connection.
   *
   * All SQLite statements must have been finalized before,
   * so all Statement objects must have been unregistered.
   *
   * @warning assert in case of error
   */
  ~Database();

  /**
   * @brief Set a busy handler that sleeps for a specified amount of time when a table is locked.
   *
   *  This is useful in multithreaded program to handle case where a table is locked for writing by a thread.
   * Any other thread cannot access the table and will receive a SQLITE_BUSY error:
   * setting a timeout will wait and retry up to the time specified before returning this SQLITE_BUSY error.
   *  Reading the value of timeout for current connection can be done with SQL query "PRAGMA busy_timeout;".
   *  Default busy timeout is 0ms.
   *
   * @param[in] aBusyTimeoutMs    Amount of milliseconds to wait before returning SQLITE_BUSY
   *
   * @throw SQLite::Exception in case of error
   */
  void setBusyTimeout(const int aBusyTimeoutMs);

  /**
   * @brief Shortcut to execute one or multiple statements without results.
   *
   *  This is useful for any kind of statements other than the Data Query Language (DQL) "SELECT" :
   *  - Data Manipulation Language (DML) statements "INSERT", "UPDATE" and "DELETE"
   *  - Data Definition Language (DDL) statements "CREATE", "ALTER" and "DROP"
   *  - Data Control Language (DCL) statements "GRANT", "REVOKE", "COMMIT" and "ROLLBACK"
   *
   * @see Statement::exec() to handle precompiled statements (for better performances) without results
   * @see Statement::executeStep() to handle "SELECT" queries with results
   *
   * @param[in] aQueries  one or multiple UTF-8 encoded, semicolon-separate SQL statements
   *
   * @return number of rows modified by the *last* INSERT, UPDATE or DELETE statement (beware of multiple statements)
   * @warning undefined for CREATE or DROP table: returns the value of a previous INSERT, UPDATE or DELETE statement.
   *
   * @throw SQLite::Exception in case of error
   */
  int exec(std::string const &queries);

  /**
   * @brief Shortcut to execute a one step query and fetch the first column of the result.
   *
   *  This is a shortcut to execute a simple statement with a single result.
   * This should be used only for non reusable queries (else you should use a Statement with bind()).
   * This should be used only for queries with expected results (else an exception is fired).
   *
   * @warning WARNING: Be very careful with this dangerous method: you have to
   *          make a COPY OF THE result, else it will be destroy before the next line
   *          (when the underlying temporary Statement and Column objects are destroyed)
   *
   * @see also Statement class for handling queries with multiple results
   *
   * @param[in] apQuery  an UTF-8 encoded SQL query
   *
   * @return a temporary Column object with the first column of result.
   *
   * @throw SQLite::Exception in case of error
   */
  Column execAndGet(std::string const &query);

  /**
   * @brief Shortcut to test if a table exists.
   *
   *  Table names are case sensitive.
   *
   * @param[in] apTableName an UTF-8 encoded case sensitive Table name
   *
   * @return true if the table exists.
   *
   * @throw SQLite::Exception in case of error
   */
  bool tableExists(std::string const &tableName);

  /**
   * @brief Get the rowid of the most recent successful INSERT into the database from the current connection.
   *
   *  Each entry in an SQLite table always has a unique 64-bit signed integer key called the rowid.
   * If the table has a column of type INTEGER PRIMARY KEY, then it is an alias for the rowid.
   *
   * @return Rowid of the most recent successful INSERT into the database, or 0 if there was none.
   */
  long long getLastInsertRowid() const noexcept;

  /// Get total number of rows modified by all INSERT, UPDATE or DELETE statement since connection (not DROP table).
  int getTotalChanges() const noexcept; // nothrow

  /// Return the numeric result code for the most recent failed API call (if any).
  int getErrorCode() const noexcept; // nothrow
  /// Return the extended numeric result code for the most recent failed API call (if any).
  int getExtendedErrorCode() const noexcept; // nothrow
  /// Return UTF-8 encoded English language explanation of the most recent failed API call (if any).
  std::string const getErrorMsg() const noexcept; // nothrow

  /// Return the filename used to open the database.
  std::string const& getFilename() const noexcept {
    return mFilename;
  }

  /**
   * @brief Return raw pointer to SQLite Database Connection Handle.
   *
   * This is often needed to mix this wrapper with other libraries or for advance usage not supported by SQLiteCpp.
   */
  inline sqlite3* getHandle() const noexcept // nothrow
  {
    return mpSQLite;
  }

  /**
   * @brief Create or redefine a SQL function or aggregate in the sqlite database.
   *
   *  This is the equivalent of the sqlite3_create_function_v2 command.
   * @see http://www.sqlite.org/c3ref/create_function.html
   *
   * @note UTF-8 text encoding assumed.
   *
   * @param[in] aFuncName     Name of the SQL function to be created or redefined
   * @param[in] aNbArg        Number of arguments in the function
   * @param[in] abDeterministic Optimize for deterministic functions (most are). A random number generator is not.
   * @param[in] apApp         Arbitrary pointer of user data, accessible with sqlite3_user_data().
   * @param[in] apFunc        Pointer to a C-function to implement a scalar SQL function (apStep & apFinal nullptr)
   * @param[in] apStep        Pointer to a C-function to implement an aggregate SQL function (apFunc nullptr)
   * @param[in] apFinal       Pointer to a C-function to implement an aggregate SQL function (apFunc nullptr)
   * @param[in] apDestroy     If not nullptr, then it is the destructor for the application data pointer.
   *
   * @throw SQLite::Exception in case of error
   */
  void createFunction(const std::string&   aFuncName,
                              int                  aNbArg,
                              bool                 abDeterministic,
                              void*                apApp,
                              void               (*apFunc)(sqlite3_context *, int, sqlite3_value **),
                              void               (*apStep)(sqlite3_context *, int, sqlite3_value **),
                              void               (*apFinal)(sqlite3_context *), // NOLINT(readability/casting)
                              void               (*apDestroy)(void *));

  /**
   * @brief Load a module into the current sqlite database instance.
   *
   *  This is the equivalent of the sqlite3_load_extension call, but additionally enables
   *  module loading support prior to loading the requested module.
   *
   * @see http://www.sqlite.org/c3ref/load_extension.html
   *
   * @note UTF-8 text encoding assumed.
   *
   * @param[in] apExtensionName   Name of the shared library containing extension
   * @param[in] apEntryPointName  Name of the entry point (nullptr to let sqlite work it out)
   *
   * @throw SQLite::Exception in case of error
   */
  void loadExtension(std::string const &apExtensionName, std::string const &apEntryPointName);

  /**
  * @brief Set the key for the current sqlite database instance.
  *
  *  This is the equivalent of the sqlite3_key call and should thus be called
  *  directly after opening the database.
  *  Open encrypted database -> call db.key("secret") -> database ready
  *
  * @param[in] aKey   Key to decode/encode the database
  *
  * @throw SQLite::Exception in case of error
  */
  void key(std::string const &aKey) const;

  /**
  * @brief Reset the key for the current sqlite database instance.
  *
  *  This is the equivalent of the sqlite3_rekey call and should thus be called
  *  after the database has been opened with a valid key. To decrypt a
  *  database, call this method with an empty string.
  *  Open normal database -> call db.rekey("secret") -> encrypted database, database ready
  *  Open encrypted database -> call db.key("secret") -> call db.rekey("newsecret") -> change key, database ready
  *  Open encrypted database -> call db.key("secret") -> call db.rekey("") -> decrypted database, database ready
  *
  * @param[in] aNewKey   New key to encode the database
  *
  * @throw SQLite::Exception in case of error
  */
  void rekey(const std::string& aNewKey) const;

  /**
  * @brief Test if a file contains an unencrypted database.
  *
  *  This is a simple test that reads the first bytes of a database file and
  *  compares them to the standard header for unencrypted databases. If the
  *  header does not match the standard string, we assume that we have an
  *  encrypted file.
  *
  * @param[in] aFilename path/uri to a file
  *
  * @return true if the database has the standard header.
  *
  * @throw SQLite::Exception in case of error
  */
  static bool isUnencrypted(const std::string& aFilename);

private:
  /// @{ Database must be non-copyable
  Database(Database const &db);
  Database& operator =(Database const &db);
  /// @}

  /**
   * @brief Check if aRet equal SQLITE_OK, else throw a SQLite::Exception with the SQLite error message
   */
  inline void check(const int aRet) const
  {
      if (SQLite::OK != aRet)
      {
          throw SQLite::Exception(mpSQLite, aRet);
      }
  }

  sqlite3*    mpSQLite;   ///< Pointer to a SQLite database connection handle
  std::string mFilename;  ///< UTF-8 file name used to open the database
=======
    /**
     * @brief Open the provided database UTF-8 filename.
     *
     * Uses sqlite3_open_v2() with readonly default flag, which is the opposite behavior
     * of the old sqlite3_open() function (READWRITE+CREATE).
     * This makes sense if you want to use it on a readonly filesystem
     * or to prevent creation of a void file when a required file is missing.
     *
     * Exception is thrown in case of error, then the Database object is NOT constructed.
     *
     * @param[in] apFilename        UTF-8 path/uri to the database file ("filename" sqlite3 parameter)
     * @param[in] aFlags            SQLite::OPEN_READONLY/SQLite::OPEN_READWRITE/SQLite::OPEN_CREATE...
     * @param[in] aBusyTimeoutMs    Amount of milliseconds to wait before returning SQLITE_BUSY (see setBusyTimeout())
     * @param[in] apVfs             UTF-8 name of custom VFS to use, or nullptr for sqlite3 default
     *
     * @throw SQLite::Exception in case of error
     */
    Database(const char* apFilename,
             const int   aFlags,
             const int   aBusyTimeoutMs = 0,
             const char* apVfs          = nullptr);

    /**
     * @brief Open the provided database UTF-8 filename.
     *
     * Uses sqlite3_open_v2() with readonly default flag, which is the opposite behavior
     * of the old sqlite3_open() function (READWRITE+CREATE).
     * This makes sense if you want to use it on a readonly filesystem
     * or to prevent creation of a void file when a required file is missing.
     *
     * Exception is thrown in case of error, then the Database object is NOT constructed.
     *
     * @param[in] aFilename         UTF-8 path/uri to the database file ("filename" sqlite3 parameter)
     * @param[in] aFlags            SQLite::OPEN_READONLY/SQLite::OPEN_READWRITE/SQLite::OPEN_CREATE...
     * @param[in] aBusyTimeoutMs    Amount of milliseconds to wait before returning SQLITE_BUSY (see setBusyTimeout())
     * @param[in] aVfs              UTF-8 name of custom VFS to use, or empty string for sqlite3 default
     *
     * @throw SQLite::Exception in case of error
     */
    Database(const std::string& aFilename,
             const int          aFlags,
             const int          aBusyTimeoutMs  = 0,
             const std::string& aVfs            = "");

    Database(std::string const &fileName);

    /**
     * @brief Close the SQLite database connection.
     *
     * All SQLite statements must have been finalized before,
     * so all Statement objects must have been unregistered.
     *
     * @warning assert in case of error
     */
    ~Database();

    /**
     * @brief Set a busy handler that sleeps for a specified amount of time when a table is locked.
     *
     *  This is useful in multithreaded program to handle case where a table is locked for writing by a thread.
     * Any other thread cannot access the table and will receive a SQLITE_BUSY error:
     * setting a timeout will wait and retry up to the time specified before returning this SQLITE_BUSY error.
     *  Reading the value of timeout for current connection can be done with SQL query "PRAGMA busy_timeout;".
     *  Default busy timeout is 0ms.
     *
     * @param[in] aBusyTimeoutMs    Amount of milliseconds to wait before returning SQLITE_BUSY
     *
     * @throw SQLite::Exception in case of error
     */
    void setBusyTimeout(const int aBusyTimeoutMs);

    /**
     * @brief Shortcut to execute one or multiple statements without results.
     *
     *  This is useful for any kind of statements other than the Data Query Language (DQL) "SELECT" :
     *  - Data Manipulation Language (DML) statements "INSERT", "UPDATE" and "DELETE"
     *  - Data Definition Language (DDL) statements "CREATE", "ALTER" and "DROP"
     *  - Data Control Language (DCL) statements "GRANT", "REVOKE", "COMMIT" and "ROLLBACK"
     *
     * @see Statement::exec() to handle precompiled statements (for better performances) without results
     * @see Statement::executeStep() to handle "SELECT" queries with results
     *
     * @param[in] apQueries  one or multiple UTF-8 encoded, semicolon-separate SQL statements
     *
     * @return number of rows modified by the *last* INSERT, UPDATE or DELETE statement (beware of multiple statements)
     * @warning undefined for CREATE or DROP table: returns the value of a previous INSERT, UPDATE or DELETE statement.
     *
     * @throw SQLite::Exception in case of error
     */
    int exec(const char* apQueries);

    /**
     * @brief Shortcut to execute one or multiple statements without results.
     *
     *  This is useful for any kind of statements other than the Data Query Language (DQL) "SELECT" :
     *  - Data Manipulation Language (DML) statements "INSERT", "UPDATE" and "DELETE"
     *  - Data Definition Language (DDL) statements "CREATE", "ALTER" and "DROP"
     *  - Data Control Language (DCL) statements "GRANT", "REVOKE", "COMMIT" and "ROLLBACK"
     *
     * @see Statement::exec() to handle precompiled statements (for better performances) without results
     * @see Statement::executeStep() to handle "SELECT" queries with results
     *
     * @param[in] aQueries  one or multiple UTF-8 encoded, semicolon-separate SQL statements
     *
     * @return number of rows modified by the *last* INSERT, UPDATE or DELETE statement (beware of multiple statements)
     * @warning undefined for CREATE or DROP table: returns the value of a previous INSERT, UPDATE or DELETE statement.
     *
     * @throw SQLite::Exception in case of error
     */
    inline int exec(const std::string& aQueries)
    {
        return exec(aQueries.c_str());
    }

    /**
     * @brief Shortcut to execute a one step query and fetch the first column of the result.
     *
     *  This is a shortcut to execute a simple statement with a single result.
     * This should be used only for non reusable queries (else you should use a Statement with bind()).
     * This should be used only for queries with expected results (else an exception is fired).
     *
     * @warning WARNING: Be very careful with this dangerous method: you have to
     *          make a COPY OF THE result, else it will be destroy before the next line
     *          (when the underlying temporary Statement and Column objects are destroyed)
     *
     * @see also Statement class for handling queries with multiple results
     *
     * @param[in] apQuery  an UTF-8 encoded SQL query
     *
     * @return a temporary Column object with the first column of result.
     *
     * @throw SQLite::Exception in case of error
     */
    Column execAndGet(const char* apQuery);

    /**
     * @brief Shortcut to execute a one step query and fetch the first column of the result.
     *
     *  This is a shortcut to execute a simple statement with a single result.
     * This should be used only for non reusable queries (else you should use a Statement with bind()).
     * This should be used only for queries with expected results (else an exception is fired).
     *
     * @warning WARNING: Be very careful with this dangerous method: you have to
     *          make a COPY OF THE result, else it will be destroy before the next line
     *          (when the underlying temporary Statement and Column objects are destroyed)
     *
     * @see also Statement class for handling queries with multiple results
     *
     * @param[in] aQuery  an UTF-8 encoded SQL query
     *
     * @return a temporary Column object with the first column of result.
     *
     * @throw SQLite::Exception in case of error
     */
    inline Column execAndGet(const std::string& aQuery)
    {
        return execAndGet(aQuery.c_str());
    }

    /**
     * @brief Shortcut to test if a table exists.
     *
     *  Table names are case sensitive.
     *
     * @param[in] apTableName an UTF-8 encoded case sensitive Table name
     *
     * @return true if the table exists.
     *
     * @throw SQLite::Exception in case of error
     */
    bool tableExists(const char* apTableName);

    /**
     * @brief Shortcut to test if a table exists.
     *
     *  Table names are case sensitive.
     *
     * @param[in] aTableName an UTF-8 encoded case sensitive Table name
     *
     * @return true if the table exists.
     *
     * @throw SQLite::Exception in case of error
     */
    inline bool tableExists(const std::string& aTableName)
    {
        return tableExists(aTableName.c_str());
    }

    /**
     * @brief Get the rowid of the most recent successful INSERT into the database from the current connection.
     *
     *  Each entry in an SQLite table always has a unique 64-bit signed integer key called the rowid.
     * If the table has a column of type INTEGER PRIMARY KEY, then it is an alias for the rowid.
     *
     * @return Rowid of the most recent successful INSERT into the database, or 0 if there was none.
     */
    long long getLastInsertRowid() const noexcept; // nothrow

    /// Get total number of rows modified by all INSERT, UPDATE or DELETE statement since connection (not DROP table).
    int getTotalChanges() const noexcept; // nothrow

    /// Return the numeric result code for the most recent failed API call (if any).
    int getErrorCode() const noexcept; // nothrow
    /// Return the extended numeric result code for the most recent failed API call (if any).
    int getExtendedErrorCode() const noexcept; // nothrow
    /// Return UTF-8 encoded English language explanation of the most recent failed API call (if any).
    const char* getErrorMsg() const noexcept; // nothrow

    /// Return the filename used to open the database.
    const std::string& getFilename() const noexcept // nothrow
    {
        return mFilename;
    }

    /**
     * @brief Return raw pointer to SQLite Database Connection Handle.
     *
     * This is often needed to mix this wrapper with other libraries or for advance usage not supported by SQLiteCpp.
     */
    inline sqlite3* getHandle() const noexcept // nothrow
    {
        return mpSQLite;
    }

    /**
     * @brief Create or redefine a SQL function or aggregate in the sqlite database.
     *
     *  This is the equivalent of the sqlite3_create_function_v2 command.
     * @see http://www.sqlite.org/c3ref/create_function.html
     *
     * @note UTF-8 text encoding assumed.
     *
     * @param[in] apFuncName    Name of the SQL function to be created or redefined
     * @param[in] aNbArg        Number of arguments in the function
     * @param[in] abDeterministic Optimize for deterministic functions (most are). A random number generator is not.
     * @param[in] apApp         Arbitrary pointer of user data, accessible with sqlite3_user_data().
     * @param[in] apFunc        Pointer to a C-function to implement a scalar SQL function (apStep & apFinal nullptr)
     * @param[in] apStep        Pointer to a C-function to implement an aggregate SQL function (apFunc nullptr)
     * @param[in] apFinal       Pointer to a C-function to implement an aggregate SQL function (apFunc nullptr)
     * @param[in] apDestroy     If not nullptr, then it is the destructor for the application data pointer.
     *
     * @throw SQLite::Exception in case of error
     */
    void createFunction(const char* apFuncName,
                        int         aNbArg,
                        bool        abDeterministic,
                        void*       apApp,
                        void      (*apFunc)(sqlite3_context *, int, sqlite3_value **),
                        void      (*apStep)(sqlite3_context *, int, sqlite3_value **),
                        void      (*apFinal)(sqlite3_context *),  // NOLINT(readability/casting)
                        void      (*apDestroy)(void *));

    /**
     * @brief Create or redefine a SQL function or aggregate in the sqlite database.
     *
     *  This is the equivalent of the sqlite3_create_function_v2 command.
     * @see http://www.sqlite.org/c3ref/create_function.html
     *
     * @note UTF-8 text encoding assumed.
     *
     * @param[in] aFuncName     Name of the SQL function to be created or redefined
     * @param[in] aNbArg        Number of arguments in the function
     * @param[in] abDeterministic Optimize for deterministic functions (most are). A random number generator is not.
     * @param[in] apApp         Arbitrary pointer of user data, accessible with sqlite3_user_data().
     * @param[in] apFunc        Pointer to a C-function to implement a scalar SQL function (apStep & apFinal nullptr)
     * @param[in] apStep        Pointer to a C-function to implement an aggregate SQL function (apFunc nullptr)
     * @param[in] apFinal       Pointer to a C-function to implement an aggregate SQL function (apFunc nullptr)
     * @param[in] apDestroy     If not nullptr, then it is the destructor for the application data pointer.
     *
     * @throw SQLite::Exception in case of error
     */
    inline void createFunction(const std::string&   aFuncName,
                               int                  aNbArg,
                               bool                 abDeterministic,
                               void*                apApp,
                               void               (*apFunc)(sqlite3_context *, int, sqlite3_value **),
                               void               (*apStep)(sqlite3_context *, int, sqlite3_value **),
                               void               (*apFinal)(sqlite3_context *), // NOLINT(readability/casting)
                               void               (*apDestroy)(void *))
    {
        return createFunction(aFuncName.c_str(), aNbArg, abDeterministic,
                              apApp, apFunc, apStep, apFinal, apDestroy);
    }

    /**
     * @brief Load a module into the current sqlite database instance.
     *
     *  This is the equivalent of the sqlite3_load_extension call, but additionally enables
     *  module loading support prior to loading the requested module.
     *
     * @see http://www.sqlite.org/c3ref/load_extension.html
     *
     * @note UTF-8 text encoding assumed.
     *
     * @param[in] apExtensionName   Name of the shared library containing extension
     * @param[in] apEntryPointName  Name of the entry point (nullptr to let sqlite work it out)
     *
     * @throw SQLite::Exception in case of error
     */
    void loadExtension(const char* apExtensionName, const char* apEntryPointName);

    /**
    * @brief Set the key for the current sqlite database instance.
    *
    *  This is the equivalent of the sqlite3_key call and should thus be called
    *  directly after opening the database.
    *  Open encrypted database -> call db.key("secret") -> database ready
    *
    * @param[in] aKey   Key to decode/encode the database
    *
    * @throw SQLite::Exception in case of error
    */
    void key(const std::string& aKey) const;

    /**
    * @brief Reset the key for the current sqlite database instance.
    *
    *  This is the equivalent of the sqlite3_rekey call and should thus be called
    *  after the database has been opened with a valid key. To decrypt a
    *  database, call this method with an empty string.
    *  Open normal database -> call db.rekey("secret") -> encrypted database, database ready
    *  Open encrypted database -> call db.key("secret") -> call db.rekey("newsecret") -> change key, database ready
    *  Open encrypted database -> call db.key("secret") -> call db.rekey("") -> decrypted database, database ready
    *
    * @param[in] aNewKey   New key to encode the database
    *
    * @throw SQLite::Exception in case of error
    */
    void rekey(const std::string& aNewKey) const;

    /**
    * @brief Test if a file contains an unencrypted database.
    *
    *  This is a simple test that reads the first bytes of a database file and
    *  compares them to the standard header for unencrypted databases. If the
    *  header does not match the standard string, we assume that we have an
    *  encrypted file.
    *
    * @param[in] aFilename path/uri to a file
    *
    * @return true if the database has the standard header.
    *
    * @throw SQLite::Exception in case of error
    */
    static bool isUnencrypted(const std::string& aFilename);

private:
    /// @{ Database must be non-copyable
    Database(const Database&);
    Database& operator=(const Database&);
    /// @}

    /**
     * @brief Check if aRet equal SQLITE_OK, else throw a SQLite::Exception with the SQLite error message
     */
    inline void check(const int aRet) const
    {
        if (SQLite::OK != aRet)
        {
            throw SQLite::Exception(mpSQLite, aRet);
        }
    }

    int open(std::string const &fileName, int const flags, int const busyTimeoutMs, std::string const &vfs);

private:
    sqlite3*    mpSQLite;   ///< Pointer to SQLite Database Connection Handle
    std::string mFilename;  ///< UTF-8 filename used to open the database
>>>>>>> a5ae16b6
};
} // SQLite<|MERGE_RESOLUTION|>--- conflicted
+++ resolved
@@ -2,7 +2,7 @@
 
 #include <string>
 #include <SQLiteCpp/Column.h>
-#include <SQLiteCpp/Utils.h>    // definition of nullptr for C++98/C++03 compilers
+#include <SQLiteCpp/Utils.h>
 
 // Forward declarations to avoid inclusion of <sqlite3.h> in a header
 struct sqlite3;
@@ -61,7 +61,6 @@
   friend class Statement;
 
 public:
-<<<<<<< HEAD
   /**
    * @brief Open the provided database UTF-8 filename.
    *
@@ -80,9 +79,11 @@
    * @throw SQLite::Exception in case of error
    */
   Database(const std::string& aFilename,
-            const int          aFlags          = SQLite::OPEN_READONLY,
+            const int          aFlags,
             const int          aBusyTimeoutMs  = 0,
             const std::string& aVfs            = "");
+
+  Database(std::string const &fileName);
 
   /**
    * @brief Close the SQLite database connection.
@@ -305,377 +306,9 @@
       }
   }
 
+  int open(std::string const &fileName, int const flags, int const busyTimeoutMs, std::string const &vfs);
+
   sqlite3*    mpSQLite;   ///< Pointer to a SQLite database connection handle
   std::string mFilename;  ///< UTF-8 file name used to open the database
-=======
-    /**
-     * @brief Open the provided database UTF-8 filename.
-     *
-     * Uses sqlite3_open_v2() with readonly default flag, which is the opposite behavior
-     * of the old sqlite3_open() function (READWRITE+CREATE).
-     * This makes sense if you want to use it on a readonly filesystem
-     * or to prevent creation of a void file when a required file is missing.
-     *
-     * Exception is thrown in case of error, then the Database object is NOT constructed.
-     *
-     * @param[in] apFilename        UTF-8 path/uri to the database file ("filename" sqlite3 parameter)
-     * @param[in] aFlags            SQLite::OPEN_READONLY/SQLite::OPEN_READWRITE/SQLite::OPEN_CREATE...
-     * @param[in] aBusyTimeoutMs    Amount of milliseconds to wait before returning SQLITE_BUSY (see setBusyTimeout())
-     * @param[in] apVfs             UTF-8 name of custom VFS to use, or nullptr for sqlite3 default
-     *
-     * @throw SQLite::Exception in case of error
-     */
-    Database(const char* apFilename,
-             const int   aFlags,
-             const int   aBusyTimeoutMs = 0,
-             const char* apVfs          = nullptr);
-
-    /**
-     * @brief Open the provided database UTF-8 filename.
-     *
-     * Uses sqlite3_open_v2() with readonly default flag, which is the opposite behavior
-     * of the old sqlite3_open() function (READWRITE+CREATE).
-     * This makes sense if you want to use it on a readonly filesystem
-     * or to prevent creation of a void file when a required file is missing.
-     *
-     * Exception is thrown in case of error, then the Database object is NOT constructed.
-     *
-     * @param[in] aFilename         UTF-8 path/uri to the database file ("filename" sqlite3 parameter)
-     * @param[in] aFlags            SQLite::OPEN_READONLY/SQLite::OPEN_READWRITE/SQLite::OPEN_CREATE...
-     * @param[in] aBusyTimeoutMs    Amount of milliseconds to wait before returning SQLITE_BUSY (see setBusyTimeout())
-     * @param[in] aVfs              UTF-8 name of custom VFS to use, or empty string for sqlite3 default
-     *
-     * @throw SQLite::Exception in case of error
-     */
-    Database(const std::string& aFilename,
-             const int          aFlags,
-             const int          aBusyTimeoutMs  = 0,
-             const std::string& aVfs            = "");
-
-    Database(std::string const &fileName);
-
-    /**
-     * @brief Close the SQLite database connection.
-     *
-     * All SQLite statements must have been finalized before,
-     * so all Statement objects must have been unregistered.
-     *
-     * @warning assert in case of error
-     */
-    ~Database();
-
-    /**
-     * @brief Set a busy handler that sleeps for a specified amount of time when a table is locked.
-     *
-     *  This is useful in multithreaded program to handle case where a table is locked for writing by a thread.
-     * Any other thread cannot access the table and will receive a SQLITE_BUSY error:
-     * setting a timeout will wait and retry up to the time specified before returning this SQLITE_BUSY error.
-     *  Reading the value of timeout for current connection can be done with SQL query "PRAGMA busy_timeout;".
-     *  Default busy timeout is 0ms.
-     *
-     * @param[in] aBusyTimeoutMs    Amount of milliseconds to wait before returning SQLITE_BUSY
-     *
-     * @throw SQLite::Exception in case of error
-     */
-    void setBusyTimeout(const int aBusyTimeoutMs);
-
-    /**
-     * @brief Shortcut to execute one or multiple statements without results.
-     *
-     *  This is useful for any kind of statements other than the Data Query Language (DQL) "SELECT" :
-     *  - Data Manipulation Language (DML) statements "INSERT", "UPDATE" and "DELETE"
-     *  - Data Definition Language (DDL) statements "CREATE", "ALTER" and "DROP"
-     *  - Data Control Language (DCL) statements "GRANT", "REVOKE", "COMMIT" and "ROLLBACK"
-     *
-     * @see Statement::exec() to handle precompiled statements (for better performances) without results
-     * @see Statement::executeStep() to handle "SELECT" queries with results
-     *
-     * @param[in] apQueries  one or multiple UTF-8 encoded, semicolon-separate SQL statements
-     *
-     * @return number of rows modified by the *last* INSERT, UPDATE or DELETE statement (beware of multiple statements)
-     * @warning undefined for CREATE or DROP table: returns the value of a previous INSERT, UPDATE or DELETE statement.
-     *
-     * @throw SQLite::Exception in case of error
-     */
-    int exec(const char* apQueries);
-
-    /**
-     * @brief Shortcut to execute one or multiple statements without results.
-     *
-     *  This is useful for any kind of statements other than the Data Query Language (DQL) "SELECT" :
-     *  - Data Manipulation Language (DML) statements "INSERT", "UPDATE" and "DELETE"
-     *  - Data Definition Language (DDL) statements "CREATE", "ALTER" and "DROP"
-     *  - Data Control Language (DCL) statements "GRANT", "REVOKE", "COMMIT" and "ROLLBACK"
-     *
-     * @see Statement::exec() to handle precompiled statements (for better performances) without results
-     * @see Statement::executeStep() to handle "SELECT" queries with results
-     *
-     * @param[in] aQueries  one or multiple UTF-8 encoded, semicolon-separate SQL statements
-     *
-     * @return number of rows modified by the *last* INSERT, UPDATE or DELETE statement (beware of multiple statements)
-     * @warning undefined for CREATE or DROP table: returns the value of a previous INSERT, UPDATE or DELETE statement.
-     *
-     * @throw SQLite::Exception in case of error
-     */
-    inline int exec(const std::string& aQueries)
-    {
-        return exec(aQueries.c_str());
-    }
-
-    /**
-     * @brief Shortcut to execute a one step query and fetch the first column of the result.
-     *
-     *  This is a shortcut to execute a simple statement with a single result.
-     * This should be used only for non reusable queries (else you should use a Statement with bind()).
-     * This should be used only for queries with expected results (else an exception is fired).
-     *
-     * @warning WARNING: Be very careful with this dangerous method: you have to
-     *          make a COPY OF THE result, else it will be destroy before the next line
-     *          (when the underlying temporary Statement and Column objects are destroyed)
-     *
-     * @see also Statement class for handling queries with multiple results
-     *
-     * @param[in] apQuery  an UTF-8 encoded SQL query
-     *
-     * @return a temporary Column object with the first column of result.
-     *
-     * @throw SQLite::Exception in case of error
-     */
-    Column execAndGet(const char* apQuery);
-
-    /**
-     * @brief Shortcut to execute a one step query and fetch the first column of the result.
-     *
-     *  This is a shortcut to execute a simple statement with a single result.
-     * This should be used only for non reusable queries (else you should use a Statement with bind()).
-     * This should be used only for queries with expected results (else an exception is fired).
-     *
-     * @warning WARNING: Be very careful with this dangerous method: you have to
-     *          make a COPY OF THE result, else it will be destroy before the next line
-     *          (when the underlying temporary Statement and Column objects are destroyed)
-     *
-     * @see also Statement class for handling queries with multiple results
-     *
-     * @param[in] aQuery  an UTF-8 encoded SQL query
-     *
-     * @return a temporary Column object with the first column of result.
-     *
-     * @throw SQLite::Exception in case of error
-     */
-    inline Column execAndGet(const std::string& aQuery)
-    {
-        return execAndGet(aQuery.c_str());
-    }
-
-    /**
-     * @brief Shortcut to test if a table exists.
-     *
-     *  Table names are case sensitive.
-     *
-     * @param[in] apTableName an UTF-8 encoded case sensitive Table name
-     *
-     * @return true if the table exists.
-     *
-     * @throw SQLite::Exception in case of error
-     */
-    bool tableExists(const char* apTableName);
-
-    /**
-     * @brief Shortcut to test if a table exists.
-     *
-     *  Table names are case sensitive.
-     *
-     * @param[in] aTableName an UTF-8 encoded case sensitive Table name
-     *
-     * @return true if the table exists.
-     *
-     * @throw SQLite::Exception in case of error
-     */
-    inline bool tableExists(const std::string& aTableName)
-    {
-        return tableExists(aTableName.c_str());
-    }
-
-    /**
-     * @brief Get the rowid of the most recent successful INSERT into the database from the current connection.
-     *
-     *  Each entry in an SQLite table always has a unique 64-bit signed integer key called the rowid.
-     * If the table has a column of type INTEGER PRIMARY KEY, then it is an alias for the rowid.
-     *
-     * @return Rowid of the most recent successful INSERT into the database, or 0 if there was none.
-     */
-    long long getLastInsertRowid() const noexcept; // nothrow
-
-    /// Get total number of rows modified by all INSERT, UPDATE or DELETE statement since connection (not DROP table).
-    int getTotalChanges() const noexcept; // nothrow
-
-    /// Return the numeric result code for the most recent failed API call (if any).
-    int getErrorCode() const noexcept; // nothrow
-    /// Return the extended numeric result code for the most recent failed API call (if any).
-    int getExtendedErrorCode() const noexcept; // nothrow
-    /// Return UTF-8 encoded English language explanation of the most recent failed API call (if any).
-    const char* getErrorMsg() const noexcept; // nothrow
-
-    /// Return the filename used to open the database.
-    const std::string& getFilename() const noexcept // nothrow
-    {
-        return mFilename;
-    }
-
-    /**
-     * @brief Return raw pointer to SQLite Database Connection Handle.
-     *
-     * This is often needed to mix this wrapper with other libraries or for advance usage not supported by SQLiteCpp.
-     */
-    inline sqlite3* getHandle() const noexcept // nothrow
-    {
-        return mpSQLite;
-    }
-
-    /**
-     * @brief Create or redefine a SQL function or aggregate in the sqlite database.
-     *
-     *  This is the equivalent of the sqlite3_create_function_v2 command.
-     * @see http://www.sqlite.org/c3ref/create_function.html
-     *
-     * @note UTF-8 text encoding assumed.
-     *
-     * @param[in] apFuncName    Name of the SQL function to be created or redefined
-     * @param[in] aNbArg        Number of arguments in the function
-     * @param[in] abDeterministic Optimize for deterministic functions (most are). A random number generator is not.
-     * @param[in] apApp         Arbitrary pointer of user data, accessible with sqlite3_user_data().
-     * @param[in] apFunc        Pointer to a C-function to implement a scalar SQL function (apStep & apFinal nullptr)
-     * @param[in] apStep        Pointer to a C-function to implement an aggregate SQL function (apFunc nullptr)
-     * @param[in] apFinal       Pointer to a C-function to implement an aggregate SQL function (apFunc nullptr)
-     * @param[in] apDestroy     If not nullptr, then it is the destructor for the application data pointer.
-     *
-     * @throw SQLite::Exception in case of error
-     */
-    void createFunction(const char* apFuncName,
-                        int         aNbArg,
-                        bool        abDeterministic,
-                        void*       apApp,
-                        void      (*apFunc)(sqlite3_context *, int, sqlite3_value **),
-                        void      (*apStep)(sqlite3_context *, int, sqlite3_value **),
-                        void      (*apFinal)(sqlite3_context *),  // NOLINT(readability/casting)
-                        void      (*apDestroy)(void *));
-
-    /**
-     * @brief Create or redefine a SQL function or aggregate in the sqlite database.
-     *
-     *  This is the equivalent of the sqlite3_create_function_v2 command.
-     * @see http://www.sqlite.org/c3ref/create_function.html
-     *
-     * @note UTF-8 text encoding assumed.
-     *
-     * @param[in] aFuncName     Name of the SQL function to be created or redefined
-     * @param[in] aNbArg        Number of arguments in the function
-     * @param[in] abDeterministic Optimize for deterministic functions (most are). A random number generator is not.
-     * @param[in] apApp         Arbitrary pointer of user data, accessible with sqlite3_user_data().
-     * @param[in] apFunc        Pointer to a C-function to implement a scalar SQL function (apStep & apFinal nullptr)
-     * @param[in] apStep        Pointer to a C-function to implement an aggregate SQL function (apFunc nullptr)
-     * @param[in] apFinal       Pointer to a C-function to implement an aggregate SQL function (apFunc nullptr)
-     * @param[in] apDestroy     If not nullptr, then it is the destructor for the application data pointer.
-     *
-     * @throw SQLite::Exception in case of error
-     */
-    inline void createFunction(const std::string&   aFuncName,
-                               int                  aNbArg,
-                               bool                 abDeterministic,
-                               void*                apApp,
-                               void               (*apFunc)(sqlite3_context *, int, sqlite3_value **),
-                               void               (*apStep)(sqlite3_context *, int, sqlite3_value **),
-                               void               (*apFinal)(sqlite3_context *), // NOLINT(readability/casting)
-                               void               (*apDestroy)(void *))
-    {
-        return createFunction(aFuncName.c_str(), aNbArg, abDeterministic,
-                              apApp, apFunc, apStep, apFinal, apDestroy);
-    }
-
-    /**
-     * @brief Load a module into the current sqlite database instance.
-     *
-     *  This is the equivalent of the sqlite3_load_extension call, but additionally enables
-     *  module loading support prior to loading the requested module.
-     *
-     * @see http://www.sqlite.org/c3ref/load_extension.html
-     *
-     * @note UTF-8 text encoding assumed.
-     *
-     * @param[in] apExtensionName   Name of the shared library containing extension
-     * @param[in] apEntryPointName  Name of the entry point (nullptr to let sqlite work it out)
-     *
-     * @throw SQLite::Exception in case of error
-     */
-    void loadExtension(const char* apExtensionName, const char* apEntryPointName);
-
-    /**
-    * @brief Set the key for the current sqlite database instance.
-    *
-    *  This is the equivalent of the sqlite3_key call and should thus be called
-    *  directly after opening the database.
-    *  Open encrypted database -> call db.key("secret") -> database ready
-    *
-    * @param[in] aKey   Key to decode/encode the database
-    *
-    * @throw SQLite::Exception in case of error
-    */
-    void key(const std::string& aKey) const;
-
-    /**
-    * @brief Reset the key for the current sqlite database instance.
-    *
-    *  This is the equivalent of the sqlite3_rekey call and should thus be called
-    *  after the database has been opened with a valid key. To decrypt a
-    *  database, call this method with an empty string.
-    *  Open normal database -> call db.rekey("secret") -> encrypted database, database ready
-    *  Open encrypted database -> call db.key("secret") -> call db.rekey("newsecret") -> change key, database ready
-    *  Open encrypted database -> call db.key("secret") -> call db.rekey("") -> decrypted database, database ready
-    *
-    * @param[in] aNewKey   New key to encode the database
-    *
-    * @throw SQLite::Exception in case of error
-    */
-    void rekey(const std::string& aNewKey) const;
-
-    /**
-    * @brief Test if a file contains an unencrypted database.
-    *
-    *  This is a simple test that reads the first bytes of a database file and
-    *  compares them to the standard header for unencrypted databases. If the
-    *  header does not match the standard string, we assume that we have an
-    *  encrypted file.
-    *
-    * @param[in] aFilename path/uri to a file
-    *
-    * @return true if the database has the standard header.
-    *
-    * @throw SQLite::Exception in case of error
-    */
-    static bool isUnencrypted(const std::string& aFilename);
-
-private:
-    /// @{ Database must be non-copyable
-    Database(const Database&);
-    Database& operator=(const Database&);
-    /// @}
-
-    /**
-     * @brief Check if aRet equal SQLITE_OK, else throw a SQLite::Exception with the SQLite error message
-     */
-    inline void check(const int aRet) const
-    {
-        if (SQLite::OK != aRet)
-        {
-            throw SQLite::Exception(mpSQLite, aRet);
-        }
-    }
-
-    int open(std::string const &fileName, int const flags, int const busyTimeoutMs, std::string const &vfs);
-
-private:
-    sqlite3*    mpSQLite;   ///< Pointer to SQLite Database Connection Handle
-    std::string mFilename;  ///< UTF-8 filename used to open the database
->>>>>>> a5ae16b6
 };
 } // SQLite